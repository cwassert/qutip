# -*- coding: utf-8 -*-
# This file is part of QuTiP: Quantum Toolbox in Python.
#
#    Copyright (c) 2014 and later, Alexander J G Pitchford
#    All rights reserved.
#
#    Redistribution and use in source and binary forms, with or without
#    modification, are permitted provided that the following conditions are
#    met:
#
#    1. Redistributions of source code must retain the above copyright notice,
#       this list of conditions and the following disclaimer.
#
#    2. Redistributions in binary form must reproduce the above copyright
#       notice, this list of conditions and the following disclaimer in the
#       documentation and/or other materials provided with the distribution.
#
#    3. Neither the name of the QuTiP: Quantum Toolbox in Python nor the names
#       of its contributors may be used to endorse or promote products derived
#       from this software without specific prior written permission.
#
#    THIS SOFTWARE IS PROVIDED BY THE COPYRIGHT HOLDERS AND CONTRIBUTORS
#    "AS IS" AND ANY EXPRESS OR IMPLIED WARRANTIES, INCLUDING, BUT NOT
#    LIMITED TO, THE IMPLIED WARRANTIES OF MERCHANTABILITY AND FITNESS FOR A
#    PARTICULAR PURPOSE ARE DISCLAIMED. IN NO EVENT SHALL THE COPYRIGHT
#    HOLDER OR CONTRIBUTORS BE LIABLE FOR ANY DIRECT, INDIRECT, INCIDENTAL,
#    SPECIAL, EXEMPLARY, OR CONSEQUENTIAL DAMAGES (INCLUDING, BUT NOT
#    LIMITED TO, PROCUREMENT OF SUBSTITUTE GOODS OR SERVICES; LOSS OF USE,
#    DATA, OR PROFITS; OR BUSINESS INTERRUPTION) HOWEVER CAUSED AND ON ANY
#    THEORY OF LIABILITY, WHETHER IN CONTRACT, STRICT LIABILITY, OR TORT
#    (INCLUDING NEGLIGENCE OR OTHERWISE) ARISING IN ANY WAY OUT OF THE USE
#    OF THIS SOFTWARE, EVEN IF ADVISED OF THE POSSIBILITY OF SUCH DAMAGE.
###############################################################################

# @author: Alexander Pitchford
# @email1: agp1@aber.ac.uk
# @email2: alex.pitchford@gmail.com
# @organization: Aberystwyth University
# @supervisor: Daniel Burgarth

"""
Classes here are expected to implement a run_optimization function
that will use some method for optimising the control pulse, as defined
by the control amplitudes. The system that the pulse acts upon are defined
by the Dynamics object that must be passed in the instantiation.

The methods are typically N dimensional function optimisers that
find the minima of a fidelity error function. Note the number of variables
for the fidelity function is the number of control timeslots,
i.e. n_ctrls x Ntimeslots
The methods will call functions on the Dynamics.fid_computer object,
one or many times per interation,
to get the fidelity error and gradient wrt to the amplitudes.
The optimisation will stop when one of the termination conditions are met,
for example: the fidelity aim has be reached, a local minima has been found,
the maximum time allowed has been exceeded

These function optimisation methods are so far from SciPy.optimize
The two methods implemented are:
    BFGS - Broyden–Fletcher–Goldfarb–Shanno algorithm
        This a quasi second order Newton method. It uses successive calls to
        the gradient function to make an estimation of the curvature (Hessian)
        and hence direct its search for the function minima
        The SciPy implementation is pure Python and hance is execution speed is
        not high
        use subclass: OptimizerBFGS

    L-BFGS-B - Bounded, limited memory BFGS
        This a version of the BFGS method where the Hessian approximation is
        only based on a set of the most recent gradient calls. It generally
        performs better where the are a large number of variables
        The SciPy implementation of L-BFGS-B is wrapper around a well
        established and actively maintained implementation in Fortran
        Its is therefore very fast.
        # See SciPy documentation for credit and details on the
        # scipy.optimize.fmin_l_bfgs_b function
        use subclass: OptimizerLBFGSB

The baseclass Optimizer implements the function wrappers to the
fidelity error, gradient, and iteration callback functions.
These are called from the within the SciPy optimisation functions.
The subclasses implement the algorithm specific pulse optimisation function.
"""

import os
import numpy as np
import timeit
import scipy.optimize as spopt
import copy
# QuTiP
from qutip import Qobj
import qutip.logging as logging
logger = logging.get_logger()
# QuTiP control modules
import qutip.control.optimresult as optimresult
import qutip.control.termcond as termcond
import qutip.control.errors as errors
import qutip.control.dynamics as dynamics


class Optimizer:
    """
    Base class for all control pulse optimisers. This class should not be
    instantiated, use its subclasses
    This class implements the fidelity, gradient and interation callback
    functions.
    All subclass objects must be initialised with a
        OptimConfig instance - various configuration options
        Dynamics instance - describes the dynamics of the (quantum) system
                            to be control optimised

    Attributes
    ----------
    log_level : integer
        level of messaging output from the logger.
        Options are attributes of qutip.logging,
        in decreasing levels of messaging, are:
        DEBUG_INTENSE, DEBUG_VERBOSE, DEBUG, INFO, WARN, ERROR, CRITICAL
        Anything WARN or above is effectively 'quiet' execution,
        assuming everything runs as expected.
        The default NOTSET implies that the level will be taken from
        the QuTiP settings file, which by default is WARN
        Note value should be set using set_log_level

    dynamics : Dynamics (subclass instance)
        describes the dynamics of the (quantum) system to be control optimised
        (see Dynamics classes for details)

    config : OptimConfig instance
        various configuration options
        (see OptimConfig for details)

    termination_conditions : TerminationCondition instance
        attributes determine when the optimisation will end

    pulse_generator : PulseGen (subclass instance)
        (can be) used to create initial pulses
        not used by the class, but set by pulseoptim.create_pulse_optimizer

    stats : Stats
        attributes of which give performance stats for the optimisation
        set to None to reduce overhead of calculating stats.
        Note it is (usually) shared with the Dynamics instance
    """

    def __init__(self, config, dyn):
        self.dynamics = dyn
        self.config = config
        self.reset()

    def reset(self):
        self.set_log_level(self.config.log_level)
        self.id_text = 'OPTIM_BASE'
        self.termination_conditions = None
        self.pulse_generator = None
        self.num_iter = 0
        self.stats = None
        self.wall_time_optim_start = 0.0

        # test out file stream handles
        self._iter_fpath = None
        self._fid_err_fpath = None
        self._grad_norm_fpath = None
        self._iter_tofh = 0
        self._fid_err_tofh = 0
        self._grad_norm_tofh = 0

    def set_log_level(self, lvl):
        """
        Set the log_level attribute and set the level of the logger
        that is call logger.setLevel(lvl)
        """
        self.log_level = lvl
        logger.setLevel(lvl)

    def run_optimization(self, term_conds=None):
        """
        Run the pulse optimisation algorithm

        This class does not implement a method for running the optimisation
        A subclass should be used, e.g. OptimizerLBFGSB

        If the parameter term_conds=None, then the termination_conditions
        attribute must already be set. It will be overwritten if the
        parameter is not None
        """
        raise errors.UsageError(
            "No method defined for running optimisation."
            " Suspect base class was used where sub class should have been")

    def _create_result(self):
        """
        create the result object
        and set the initial_amps attribute as the current amplitudes
        """
        result = optimresult.OptimResult()
        result.initial_amps = self.dynamics.ctrl_amps.copy()
        result.time = self.dynamics.time
        return result

    def _pre_run_check(self, term_conds):
        """
        Check optimiser attribute status and passed parameters before
        running the optimisation.
        """

        self._check_prepare_test_out_files()

        if term_conds is not None:
            self.termination_conditions = term_conds
        term_conds = self.termination_conditions

        if not isinstance(term_conds, termcond.TerminationConditions):
            raise errors.UsageError("No termination conditions for the "
                                    "optimisation function")

        if not isinstance(self.dynamics, dynamics.Dynamics):
            raise errors.UsageError("No dynamics object attribute set")
        self.dynamics.check_ctrls_initialized()

        if term_conds.fid_err_targ is None and term_conds.fid_goal is None:
            raise errors.UsageError("Either the goal or the fidelity "
                                    "error tolerance must be set")

        if term_conds.fid_err_targ is None:
            term_conds.fid_err_targ = np.abs(1 - term_conds.fid_goal)

        if term_conds.fid_goal is None:
            term_conds.fid_goal = 1 - term_conds.fid_err_targ

        if self.stats is not None:
            self.stats.clear()

    def _check_prepare_test_out_files(self):
        cfg = self.config
        if cfg.any_test_files():
            if not cfg.check_create_test_out_dir():
                cfg.reset_test_out_files()
            else:
                if self.stats is None:
                    logger.warn("Cannot output test files when stats"
                                " attribute is not set.")
                    cfg.test_out_iter = False
                    cfg.test_out_fid_err = False
                    cfg.test_out_grad_norm = False
                    cfg.test_out_grad = False

        if cfg.any_test_files():
            dyn = self.dynamics
            f_ext = "_{}_{}_{}_{}{}".format(
                self.id_text,
                dyn.id_text,
                dyn.prop_computer.id_text,
                dyn.fid_computer.id_text,
                cfg.test_out_f_ext)
            # Prepare the files that will remain open throughout the run
            if cfg.test_out_iter:
                fname = "iteration_log" + f_ext
<<<<<<< HEAD
                fpath = os.path.join(cfg.test_out_dir, fname)
                self._iter_tofh = open(fpath, 'w')
                self._iter_tofh.write("iter           wall_time       "
                                      "fid_err     grad_norm\n")
                logger.info("Iteration log will be saved to:\n{}".format(
                    fpath))
            else:
                self._iter_tofh = 0

=======
                self._iter_fpath = os.path.join(cfg.test_out_dir, fname)
                fh = open(self._iter_fpath, 'w')
                fh.write("iter           wall_time       "
                                        "fid_err     grad_norm\n")
                fh.close()
                logger.info("Iteration log will be saved to:\n{}".format(
                                                        self._iter_fpath))
                
>>>>>>> 4bbbc3bf
            if cfg.test_out_fid_err:
                fname = "fid_err" + f_ext
                self._fid_err_fpath = os.path.join(cfg.test_out_dir, fname)
                fh = open(self._fid_err_fpath, 'w')
                fh.write("call             fid_err\n")
                fh.close()
                logger.info("Fidelity error log will be saved to:\n{}".format(
<<<<<<< HEAD
                    fpath))
=======
                                                        self._fid_err_fpath))
                
>>>>>>> 4bbbc3bf
            else:
                self._fid_err_tofh = 0

            if cfg.test_out_grad_norm:
                fname = "grad_norm" + f_ext
                self._grad_norm_fpath = os.path.join(cfg.test_out_dir, fname)
                fh = open(self._grad_norm_fpath, 'w')
                fh.write("call           grad_norm\n")
                fh.close()
                logger.info("Gradient norm log will be saved to:\n{}".format(
<<<<<<< HEAD
                    fpath))
            else:
                self._grad_norm_tofh = 0

    def _check_close_test_out_files(self):
        if self._iter_tofh != 0:
            self._iter_tofh.close()
            self._iter_tofh = 0

        if self._fid_err_tofh != 0:
            self._fid_err_tofh.close()
            self._fid_err_tofh = 0

        if self._grad_norm_tofh != 0:
            self._grad_norm_tofh.close()
            self._grad_norm_tofh = 0

=======
                                                    self._grad_norm_fpath))
            
            else:
                self._grad_norm_tofh = 0

>>>>>>> 4bbbc3bf
    def fid_err_func_wrapper(self, *args):
        """
        Get the fidelity error achieved using the ctrl amplitudes passed
        in as the first argument.

        This is called by generic optimisation algorithm as the
        func to the minimised. The argument is the current
        variable values, i.e. control amplitudes, passed as
        a flat array. Hence these are reshaped as [nTimeslots, n_ctrls]
        and then used to update the stored ctrl values (if they have changed)

        The error is checked against the target, and the optimisation is
        terminated if the target has been achieved.
        """
        # *** update stats ***
        if self.stats is not None:
            self.stats.num_fidelity_func_calls += 1
            if self.log_level <= logging.DEBUG:
                logger.debug("fidelity error call {}".format(
                    self.stats.num_fidelity_func_calls))

        amps = args[0].copy().reshape(self.dynamics.ctrl_amps.shape)
        self.dynamics.update_ctrl_amps(amps)

        tc = self.termination_conditions
        err = self.dynamics.fid_computer.get_fid_err()

<<<<<<< HEAD
        if self._fid_err_tofh != 0:
            self._fid_err_tofh.write("{:<10n}{:14.6g}\n".format(
                self.stats.num_fidelity_func_calls, err))

=======
        if self._fid_err_fpath is not None:
            fh = open(self._fid_err_fpath, 'a')
            fh.write("{:<10n}{:14.6g}\n".format(
                        self.stats.num_fidelity_func_calls, err))
            fh.close()
            
>>>>>>> 4bbbc3bf
        if err <= tc.fid_err_targ:
            raise errors.GoalAchievedTerminate(err)

        return err

    def fid_err_grad_wrapper(self, *args):
        """
        Get the gradient of the fidelity error with respect to all of the
        variables, i.e. the ctrl amplidutes in each timeslot

        This is called by generic optimisation algorithm as the gradients of
        func to the minimised wrt the variables. The argument is the current
        variable values, i.e. control amplitudes, passed as
        a flat array. Hence these are reshaped as [nTimeslots, n_ctrls]
        and then used to update the stored ctrl values (if they have changed)

        Although the optimisation algorithms have a check within them for
        function convergence, i.e. local minima, the sum of the squares
        of the normalised gradient is checked explicitly, and the
        optimisation is terminated if this is below the min_gradient_norm
        condition
        """
        # *** update stats ***
        if self.stats is not None:
            self.stats.num_grad_func_calls += 1
            if self.log_level <= logging.DEBUG:
                logger.debug("gradient call {}".format(
                    self.stats.num_grad_func_calls))
        amps = args[0].copy().reshape(self.dynamics.ctrl_amps.shape)
        self.dynamics.update_ctrl_amps(amps)
        fid_comp = self.dynamics.fid_computer
        # gradient_norm_func is a pointer to the function set in the config
        # that returns the normalised gradients
        grad = fid_comp.get_fid_err_gradient()

<<<<<<< HEAD
        if self._grad_norm_tofh != 0:
            self._grad_norm_tofh.write("{:<10n}{:14.6g}\n".format(
                self.stats.num_grad_func_calls, fid_comp.grad_norm))

=======
        if self._grad_norm_fpath is not None:
            fh = open(self._grad_norm_fpath, 'a')
            fh.write("{:<10n}{:14.6g}\n".format(
                        self.stats.num_grad_func_calls, fid_comp.grad_norm))
            fh.close()
            
>>>>>>> 4bbbc3bf
        if self.config.test_out_grad:
            # save gradients to file
            dyn = self.dynamics
            fname = "grad_{}_{}_{}_{}_call{}{}".format(
                self.id_text,
                dyn.id_text,
                dyn.prop_computer.id_text,
                dyn.fid_computer.id_text,
                self.stats.num_grad_func_calls,
                self.config.test_out_f_ext)

            fpath = os.path.join(self.config.test_out_dir, fname)
            np.savetxt(fpath, grad, fmt='%11.4g')

        tc = self.termination_conditions
        if fid_comp.grad_norm < tc.min_gradient_norm:
            raise errors.GradMinReachedTerminate(fid_comp.grad_norm)
        return grad.flatten()

    def iter_step_callback_func(self, *args):
        """
        Check the elapsed wall time for the optimisation run so far.
        Terminate if this has exceeded the maximum allowed time
        """
        if self.log_level <= logging.DEBUG:
            logger.debug("Iteration callback {}".format(self.num_iter))

        wall_time = timeit.default_timer() - self.wall_time_optimize_start
        if self._iter_fpath is not None:
            
            # write out: iter wall_time fid_err grad_norm
            fid_comp = self.dynamics.fid_computer
<<<<<<< HEAD
            self._iter_tofh.write("{:<10n}{:14.6g}{:14.6g}{:14.6g}\n".format(
                self.num_iter, wall_time,
                fid_comp.fid_err, fid_comp.grad_norm))
=======
            fh = open(self._iter_fpath, 'a')
            fh.write("{:<10n}{:14.6g}{:14.6g}{:14.6g}\n".format(
                    self.num_iter, wall_time, 
                    fid_comp.fid_err, fid_comp.grad_norm))
            fh.close()
>>>>>>> 4bbbc3bf

        tc = self.termination_conditions

        if wall_time > tc.max_wall_time:
            raise errors.MaxWallTimeTerminate()

        self.num_iter += 1
        # *** update stats ***
        if self.stats is not None:
            self.stats.num_iter = self.num_iter

    def _interpret_term_exception(self, except_term, result):
        """
        Update the result object based on the exception that occurred
        during the optimisation
        """
        result.termination_reason = except_term.reason
        if isinstance(except_term, errors.GoalAchievedTerminate):
            result.goal_achieved = True
        elif isinstance(except_term, errors.MaxWallTimeTerminate):
            result.wall_time_limit_exceeded = True
        elif isinstance(except_term, errors.GradMinReachedTerminate):
            result.grad_norm_min_reached = True

    def _add_common_result_attribs(self, result, st_time, end_time):
        """
        Update the result object attributes which are common to all
        optimisers and outcomes
        """
        dyn = self.dynamics
        result.num_iter = self.num_iter
        result.wall_time = end_time - st_time
        result.fid_err = dyn.fid_computer.get_fid_err()
        result.grad_norm_final = dyn.fid_computer.grad_norm
        result.final_amps = dyn.ctrl_amps
        result.evo_full_final = Qobj(dyn.evo_init2t[dyn.num_tslots])
        # *** update stats ***
        if self.stats is not None:
            self.stats.wall_time_optim_end = end_time
            self.stats.calculate()
            result.stats = copy.copy(self.stats)


class OptimizerBFGS(Optimizer):
    """
    Implements the run_optimization method using the BFGS algorithm
    """
    def reset(self):
        Optimizer.reset(self)
        self.id_text = 'BFGS'

    def run_optimization(self, term_conds=None):
        """
        Optimise the control pulse amplitudes to minimise the fidelity error
        using the BFGS (Broyden–Fletcher–Goldfarb–Shanno) algorithm
        The optimisation end when one of the passed termination conditions
        has been met, e.g. target achieved, gradient minimum met
        (local minima), wall time / iteration count exceeded.

        Essentially this is wrapper to the:
        scipy.optimize.fmin_bfgs
        function

        If the parameter term_conds=None, then the termination_conditions
        attribute must already be set. It will be overwritten if the
        parameter is not None

        The result is returned in an OptimResult object, which includes
        the final fidelity, time evolution, reason for termination etc
        """
        self._pre_run_check(term_conds)
        term_conds = self.termination_conditions
        dyn = self.dynamics
        x0 = dyn.ctrl_amps.reshape([-1])
        self.num_iter = 1
        st_time = timeit.default_timer()
        self.wall_time_optimize_start = st_time

        if self.stats is not None:
            self.stats.wall_time_optim_start = st_time
            self.stats.wall_time_optim_end = 0.0
            self.stats.num_iter = 1

        if self.log_level <= logging.INFO:
            logger.info("Optimising pulse using BFGS")

        result = self._create_result()
        try:
            amps, cost, grad, invHess, nFCalls, nGCalls, warn = \
                spopt.fmin_bfgs(self.fid_err_func_wrapper, x0,
                                fprime=self.fid_err_grad_wrapper,
                                callback=self.iter_step_callback_func,
                                gtol=term_conds.min_gradient_norm,
                                maxiter=term_conds.max_iterations,
                                full_output=True, disp=True)

            amps = amps.reshape([dyn.num_tslots, self.config.num_ctrls])
            dyn.update_ctrl_amps(amps)
            if warn == 1:
                result.max_iter_exceeded = True
                result.termination_reason = "Iteration count limit reached"
            elif warn == 2:
                result.grad_norm_min_reached = True
                result.termination_reason = "Gradient normal minimum reached"

        except errors.OptimizationTerminate as except_term:
            self._interpret_term_exception(except_term, result)

        end_time = timeit.default_timer()
        self._add_common_result_attribs(result, st_time, end_time)

        return result


class OptimizerLBFGSB(Optimizer):
    """
    Implements the run_optimization method using the L-BFGS-B algorithm
    """

    def reset(self):
        Optimizer.reset(self)
        self.id_text = 'LBFGSB'

    def _build_bounds_list(self):
        cfg = self.config
        dyn = self.dynamics
        n_ctrls = dyn.get_num_ctrls()
        bounds = []
        for t in range(dyn.num_tslots):
            for c in range(n_ctrls):
                if isinstance(cfg.amp_lbound, list):
                    lb = cfg.amp_lbound[c]
                else:
                    lb = cfg.amp_lbound
                if isinstance(cfg.amp_ubound, list):
                    ub = cfg.amp_ubound[c]
                else:
                    ub = cfg.amp_ubound
                bounds.append((lb, ub))

        return bounds

    def run_optimization(self, term_conds=None):
        """
        Optimise the control pulse amplitudes to minimise the fidelity error
        using the L-BFGS-B algorithm, which is the constrained
        (bounded amplitude values), limited memory, version of the
        Broyden–Fletcher–Goldfarb–Shanno algorithm.

        The optimisation end when one of the passed termination conditions
        has been met, e.g. target achieved, gradient minimum met
        (local minima), wall time / iteration count exceeded.

        Essentially this is wrapper to the:
        scipy.optimize.fmin_l_bfgs_b function
        This in turn is a warpper for well established implementation of
        the L-BFGS-B algorithm written in Fortran, which is therefore
        very fast. See SciPy documentation for credit and details on
        this function.

        If the parameter term_conds=None, then the termination_conditions
        attribute must already be set. It will be overwritten if the
        parameter is not None

        The result is returned in an OptimResult object, which includes
        the final fidelity, time evolution, reason for termination etc
        """
        self._pre_run_check(term_conds)
        term_conds = self.termination_conditions
        dyn = self.dynamics
        cfg = self.config
        x0 = dyn.ctrl_amps.reshape([-1])
        self.num_iter = 1
        st_time = timeit.default_timer()
        self.wall_time_optimize_start = st_time

        if self.stats is not None:
            self.stats.wall_time_optim_start = st_time
            self.stats.wall_time_optim_end = 0.0
            self.stats.num_iter = 1

        bounds = self._build_bounds_list()
        result = self._create_result()
        if self.log_level < logging.DEBUG:
            alg_msg_lvl = 1
        elif self.log_level == logging.DEBUG:
            alg_msg_lvl = 0
        else:
            alg_msg_lvl = -1

        if self.log_level <= logging.INFO:
            logger.info("Optimising pulse using L-BFGS-B")

        try:
            amps, fid, res_dict = spopt.fmin_l_bfgs_b(
                self.fid_err_func_wrapper, x0,
                fprime=self.fid_err_grad_wrapper,
                callback=self.iter_step_callback_func,
                bounds=bounds,
                m=cfg.max_metric_corr,
                factr=cfg.accuracy_factor,
                pgtol=term_conds.min_gradient_norm,
                iprint=alg_msg_lvl,
                maxfun=term_conds.max_fid_func_calls,
                maxiter=term_conds.max_iterations)

            amps = amps.reshape([dyn.num_tslots, dyn.num_ctrls])
            dyn.update_ctrl_amps(amps)
            warn = res_dict['warnflag']
            if warn == 0:
                result.grad_norm_min_reached = True
                result.termination_reason = "function converged"
            elif warn == 1:
                result.max_iter_exceeded = True
                result.termination_reason = ("Iteration or fidelity "
                                             "function call limit reached")
            elif warn == 2:
                result.termination_reason = res_dict['task']

            result.num_iter = res_dict['nit']
        except errors.OptimizationTerminate as except_term:
            self._interpret_term_exception(except_term, result)

        end_time = timeit.default_timer()
        self._add_common_result_attribs(result, st_time, end_time)

        return result<|MERGE_RESOLUTION|>--- conflicted
+++ resolved
@@ -256,7 +256,6 @@
             # Prepare the files that will remain open throughout the run
             if cfg.test_out_iter:
                 fname = "iteration_log" + f_ext
-<<<<<<< HEAD
                 fpath = os.path.join(cfg.test_out_dir, fname)
                 self._iter_tofh = open(fpath, 'w')
                 self._iter_tofh.write("iter           wall_time       "
@@ -266,7 +265,6 @@
             else:
                 self._iter_tofh = 0
 
-=======
                 self._iter_fpath = os.path.join(cfg.test_out_dir, fname)
                 fh = open(self._iter_fpath, 'w')
                 fh.write("iter           wall_time       "
@@ -275,7 +273,6 @@
                 logger.info("Iteration log will be saved to:\n{}".format(
                                                         self._iter_fpath))
                 
->>>>>>> 4bbbc3bf
             if cfg.test_out_fid_err:
                 fname = "fid_err" + f_ext
                 self._fid_err_fpath = os.path.join(cfg.test_out_dir, fname)
@@ -283,12 +280,7 @@
                 fh.write("call             fid_err\n")
                 fh.close()
                 logger.info("Fidelity error log will be saved to:\n{}".format(
-<<<<<<< HEAD
-                    fpath))
-=======
                                                         self._fid_err_fpath))
-                
->>>>>>> 4bbbc3bf
             else:
                 self._fid_err_tofh = 0
 
@@ -299,31 +291,11 @@
                 fh.write("call           grad_norm\n")
                 fh.close()
                 logger.info("Gradient norm log will be saved to:\n{}".format(
-<<<<<<< HEAD
-                    fpath))
-            else:
-                self._grad_norm_tofh = 0
-
-    def _check_close_test_out_files(self):
-        if self._iter_tofh != 0:
-            self._iter_tofh.close()
-            self._iter_tofh = 0
-
-        if self._fid_err_tofh != 0:
-            self._fid_err_tofh.close()
-            self._fid_err_tofh = 0
-
-        if self._grad_norm_tofh != 0:
-            self._grad_norm_tofh.close()
-            self._grad_norm_tofh = 0
-
-=======
                                                     self._grad_norm_fpath))
             
             else:
                 self._grad_norm_tofh = 0
 
->>>>>>> 4bbbc3bf
     def fid_err_func_wrapper(self, *args):
         """
         Get the fidelity error achieved using the ctrl amplitudes passed
@@ -351,19 +323,12 @@
         tc = self.termination_conditions
         err = self.dynamics.fid_computer.get_fid_err()
 
-<<<<<<< HEAD
-        if self._fid_err_tofh != 0:
-            self._fid_err_tofh.write("{:<10n}{:14.6g}\n".format(
-                self.stats.num_fidelity_func_calls, err))
-
-=======
         if self._fid_err_fpath is not None:
             fh = open(self._fid_err_fpath, 'a')
             fh.write("{:<10n}{:14.6g}\n".format(
                         self.stats.num_fidelity_func_calls, err))
             fh.close()
             
->>>>>>> 4bbbc3bf
         if err <= tc.fid_err_targ:
             raise errors.GoalAchievedTerminate(err)
 
@@ -399,19 +364,12 @@
         # that returns the normalised gradients
         grad = fid_comp.get_fid_err_gradient()
 
-<<<<<<< HEAD
-        if self._grad_norm_tofh != 0:
-            self._grad_norm_tofh.write("{:<10n}{:14.6g}\n".format(
-                self.stats.num_grad_func_calls, fid_comp.grad_norm))
-
-=======
         if self._grad_norm_fpath is not None:
             fh = open(self._grad_norm_fpath, 'a')
             fh.write("{:<10n}{:14.6g}\n".format(
                         self.stats.num_grad_func_calls, fid_comp.grad_norm))
             fh.close()
             
->>>>>>> 4bbbc3bf
         if self.config.test_out_grad:
             # save gradients to file
             dyn = self.dynamics
@@ -444,17 +402,11 @@
             
             # write out: iter wall_time fid_err grad_norm
             fid_comp = self.dynamics.fid_computer
-<<<<<<< HEAD
-            self._iter_tofh.write("{:<10n}{:14.6g}{:14.6g}{:14.6g}\n".format(
-                self.num_iter, wall_time,
-                fid_comp.fid_err, fid_comp.grad_norm))
-=======
             fh = open(self._iter_fpath, 'a')
             fh.write("{:<10n}{:14.6g}{:14.6g}{:14.6g}\n".format(
                     self.num_iter, wall_time, 
                     fid_comp.fid_err, fid_comp.grad_norm))
             fh.close()
->>>>>>> 4bbbc3bf
 
         tc = self.termination_conditions
 
